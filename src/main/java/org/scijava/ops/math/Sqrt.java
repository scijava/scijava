--- conflicted
+++ resolved
@@ -6,9 +6,7 @@
 import org.scijava.ops.core.OpCollection;
 import org.scijava.ops.function.Computers;
 import org.scijava.ops.function.Inplaces;
-import org.scijava.param.Parameter;
 import org.scijava.plugin.Plugin;
-import org.scijava.struct.ItemIO;
 
 @Plugin(type = OpCollection.class)
 public class Sqrt {
@@ -17,24 +15,12 @@
 
 	// --------- Functions ---------
 
-<<<<<<< HEAD
-	@OpField(names = NAMES)
-	@Parameter(key = "number1")
-	@Parameter(key = "result", itemIO = ItemIO.OUTPUT)
-=======
 	@OpField(names = NAMES, params = "number1, result")
->>>>>>> c3ad2548
 	public static final Function<Double, Double> MathSqrtDoubleFunction = Math::sqrt;
 
 	// --------- Computers ---------
 
-<<<<<<< HEAD
-	@OpField(names = NAMES)
-	@Parameter(key = "array1")
-	@Parameter(key = "resultArray", itemIO = ItemIO.BOTH)
-=======
 	@OpField(names = NAMES, params = "array1, resultArray")
->>>>>>> c3ad2548
 	public static final Computers.Arity1<double[], double[]> MathPointwiseSqrtDoubleArrayComputer = (arr1, arr2) -> {
 		for (int i = 0; i < arr1.length; i++)
 			arr2[i] = Math.sqrt(arr1[i]);
@@ -42,12 +28,7 @@
 
 	// --------- Inplaces ---------
 
-<<<<<<< HEAD
-	@OpField(names = NAMES)
-	@Parameter(key = "arrayIO", itemIO = ItemIO.BOTH)
-=======
 	@OpField(names = NAMES, params = "arrayIO")
->>>>>>> c3ad2548
 	public static final Inplaces.Arity1<double[]> MathPointwiseSqrtDoubleArrayInplace = (arr) -> {
 		for(int i = 0; i < arr.length; i++) arr[i] = Math.sqrt(arr[i]);
 	};
