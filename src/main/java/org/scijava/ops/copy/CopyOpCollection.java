--- conflicted
+++ resolved
@@ -4,33 +4,19 @@
 import org.scijava.ops.OpField;
 import org.scijava.ops.core.OpCollection;
 import org.scijava.ops.function.Computers;
-import org.scijava.param.Parameter;
 import org.scijava.plugin.Plugin;
-import org.scijava.struct.ItemIO;
 
 @Plugin(type = OpCollection.class)
 public class CopyOpCollection {
 
-<<<<<<< HEAD
-	@OpField(names = "cp, copy", priority = Priority.LOW)
-	@Parameter(key = "array")
-	@Parameter(key = "arrayCopy", itemIO = ItemIO.BOTH)
-=======
 	@OpField(names = "cp, copy", priority = Priority.LOW, params = "array, arrayCopy")
->>>>>>> c3ad2548
 	public static final Computers.Arity1<double[], double[]> copyPrimitiveDoubleArray = (from, to) -> {
 		for (int i = 0; i < to.length; i++) {
 			to[i] = from[i];
 		}
 	};
 	
-<<<<<<< HEAD
-	@OpField(names = "cp, copy", priority = Priority.LOW)
-	@Parameter(key = "array")
-	@Parameter(key = "arrayCopy", itemIO = ItemIO.BOTH)
-=======
 	@OpField(names = "cp, copy", priority = Priority.LOW, params = "array, arrayCopy")
->>>>>>> c3ad2548
 	public static final Computers.Arity1<Double[], Double[]> copyDoubleArray = (from, to) -> {
 		for (int i = 0; i < to.length; i++) {
 			to[i] = from[i];
