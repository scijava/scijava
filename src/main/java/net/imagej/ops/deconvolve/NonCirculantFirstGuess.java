--- conflicted
+++ resolved
@@ -75,11 +75,7 @@
 	BiFunction<Dimensions, O, Img<O>> create;
 
 	@OpDependency(name = "stats.sum")
-<<<<<<< HEAD
-	Computers.Arity1<Iterable<I>, O> sum;
-=======
-	Computer<Iterable<I>, DoubleType> sum;
->>>>>>> d40aa7b2
+	Computers.Arity1<Iterable<I>, DoubleType> sum;
 
 	/**
 	 * k is the size of the measurement window. That is the size of the acquired
